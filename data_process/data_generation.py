import numpy as np
import pandas as pd
import logging
import os
import sys

ROOT_DIR = os.path.dirname(os.path.abspath(__file__))
sys.path.append(os.path.dirname(ROOT_DIR))

from utils import singleton

DATA_DIR = os.path.abspath(os.path.join(ROOT_DIR, '../data'))
if not os.path.exists(DATA_DIR):
    os.makedirs(DATA_DIR)
<<<<<<< HEAD

# Change to CONF_FILE = "settings.json" if you have problems with env variables
CONF_FILE = os.getenv('CONF_PATH')
=======
>>>>>>> acf06eeb

TRAIN_PATH = os.path.join(DATA_DIR, 'xor_train_data.csv')
INFERENCE_PATH = os.path.join(DATA_DIR, 'xor_inference_data.csv')


@singleton
class XorSetGenerator():
    def __init__(self):
        self.df = None
    
    def create(self, len: int, save_path: os.path, is_labeled: bool = True):
        self.df = self._generate_features(len)
        if is_labeled:
            self.df = self._generate_target(self.df)
        if save_path:
            self.save(self.df, save_path)
        return self.df

    def _generate_features(self, n: int) -> pd.DataFrame:
        x1 = np.random.choice([True, False], size=n)
        x2 = np.random.choice([True, False], size=n) 
        return pd.DataFrame(list(zip(x1, x2)), columns = ['x1', 'x2']) 

    def _generate_target(self, df: pd.DataFrame) -> pd.DataFrame:
        df['y'] = np.logical_xor(df['x1'], df['x2']) 
        return df
    
    def save(self, df: pd.DataFrame, out_path: os.path):
        df.to_csv(out_path, index=False)


if __name__ == "__main__":
    gen = XorSetGenerator()
    gen.create(len=256, save_path=TRAIN_PATH)
    gen.create(len=64, save_path=INFERENCE_PATH, is_labeled=False)<|MERGE_RESOLUTION|>--- conflicted
+++ resolved
@@ -12,12 +12,9 @@
 DATA_DIR = os.path.abspath(os.path.join(ROOT_DIR, '../data'))
 if not os.path.exists(DATA_DIR):
     os.makedirs(DATA_DIR)
-<<<<<<< HEAD
 
 # Change to CONF_FILE = "settings.json" if you have problems with env variables
 CONF_FILE = os.getenv('CONF_PATH')
-=======
->>>>>>> acf06eeb
 
 TRAIN_PATH = os.path.join(DATA_DIR, 'xor_train_data.csv')
 INFERENCE_PATH = os.path.join(DATA_DIR, 'xor_inference_data.csv')
